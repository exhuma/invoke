--- conflicted
+++ resolved
@@ -585,12 +585,9 @@
             # sources' values for same, on merge() (!!!!!)
             # NOTE: above tests now do this too but this is here in case those
             # change again to be simpler or whatnot. Explicit == good.
-<<<<<<< HEAD
-=======
             # NOTE: even when #420 is present/unfixed, this test (and the
             # others) will pass if one clone()s between __init__/load_files,
-            # and load_collection, since that also deepcopies.
->>>>>>> 2774b561
+            # and load_collection, since that deepcopies.
             c = Config(
                 project_home=join(CONFIGS_PATH, 'nested'),
             )
